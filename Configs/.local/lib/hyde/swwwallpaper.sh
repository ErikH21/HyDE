--- conflicted
+++ resolved
@@ -3,35 +3,4 @@
 
 echo "This script is deprecated, please use 'wallpaper.sh' instead."
 
-<<<<<<< HEAD
-lockFile="$HYDE_RUNTIME_DIR/$(basename "${0}").lock"
-[ -e "${lockFile}" ] && echo "An instance of the script is already running..." && exit 1
-touch "${lockFile}"
-trap 'rm -f ${lockFile}' EXIT
-
-scrDir="$(dirname "$(realpath "$0")")"
-# shellcheck disable=SC1091
-source "${scrDir}/globalcontrol.sh"
-
-"${scrDir}/wallpaper.sh" "${@}"
-#// check swww daemon
-
-if ! swww query &>/dev/null; then
-    swww-daemon --format xrgb &
-    disown
-    swww query && swww restore
-fi
-
-#// set defaults
-xtrans=${WALLPAPER_SWWW_TRANSITION_DEFAULT}
-[ -z "${xtrans}" ] && xtrans="grow"
-[ -z "${wallFramerate}" ] && wallFramerate=60
-[ -z "${wallTransDuration}" ] && wallTransDuration=0.4
-
-#// apply wallpaper
-# TODO: add support for other backends
-print_log -sec "wallpaper" -stat "apply" "$(readlink -f "$HOME/.cache/hyde/wall.set")"
-swww img "$(readlink "$HOME/.cache/hyde/wall.set")" --transition-bezier .43,1.19,1,.4 --transition-type "${xtrans}" --transition-duration "${wallTransDuration}" --transition-fps "${wallFramerate}" --invert-y --transition-pos "$(hyprctl cursorpos | grep -E '^[0-9]' || echo "0,0")" &
-=======
-"wallpaper.sh" "${@}" --backend swww --global
->>>>>>> 8404b889
+"wallpaper.sh" "${@}" --backend swww --global