--- conflicted
+++ resolved
@@ -3,16 +3,9 @@
         "all-outputs": true,
         "active-only": false,
         "on-click": "activate",
-<<<<<<< HEAD
 	"persistent_workspaces": { 
             "1": [],
             "2": [],
             "3": []
 	}
 },
-=======
-        "persistent-workspaces": {
-            "1": []
-        }
-    },
->>>>>>> e2c96387
