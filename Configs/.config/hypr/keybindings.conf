
# █▄▀ █▀▀ █▄█ █▄▄ █ █▄░█ █▀▄ █ █▄░█ █▀▀ █▀
# █░█ ██▄ ░█░ █▄█ █ █░▀█ █▄▀ █ █░▀█ █▄█ ▄█


# See https://wiki.hyprland.org/Configuring/Keywords/ for more
# Example binds, see https://wiki.hyprland.org/Configuring/Binds/ for more

# Main modifier
$mainMod = SUPER # windows key

# assign apps
$term = kitty
$editor = code
$file = dolphin
$browser = firefox

# Bring up this menu
bind = $mainMod, slash, exec, kitty nvim -R ~/.config/hypr/keybindings.conf

# Window/Session actions
bind = $mainMod, Q, exec, ~/.config/hypr/scripts/dontkillsteam.sh # killactive, kill the window on focus
bind = ALT, F4, exec, ~/.config/hypr/scripts/dontkillsteam.sh # killactive, kill the window on focus
bind = $mainMod, delete, exit, # kill hyperland session
bind = $mainMod, W, togglefloating, # toggle the window on focus to float
bind = $mainMod, G, togglegroup, # toggle the window on focus to float
bind = ALT, return, fullscreen, # toggle the window on focus to fullscreen
bind = $mainMod, Z, fullscreen, 1 # monicle mode
bind = $mainMod, L, exec, swaylock # lock screen
bind = $mainMod, backspace, exec, ~/.config/hypr/scripts/logoutlaunch.sh 1 # logout menu
bind = $CONTROL, ESCAPE, exec, killall waybar || waybar # toggle waybar

# Application shortcuts
bind = $mainMod, T, exec, $term  # open terminal
bind = $mainMod, return, exec, $term  # open terminal
bind = $mainMod, E, exec, $file # open file manager
#bind = $mainMod, C, exec, $editor # open vscode
bind = $mainMod, C, exec, ~/scripts/code.sh # open vscode using script
bind = $mainMod ALT, C, exec, ~/scripts/code_restore_custom_bar.sh # restore custom titelbar in vscode
bind = $mainMod SHIFT, C, exec, ~/scripts/code_restore_native_bar.sh # restore native titelbar in vscode
bind = $mainMod, F, exec, $browser # open browser
<<<<<<< HEAD
=======
bind = $CONTROL SHIFT, ESCAPE, exec, ~/.config/hypr/scripts/sysmonlaunch.sh  # open htop/btop if installed or default to top (system monitor)
#bind = $mainMod, Z, exec, ~/.config/hypr/scripts/quickapps.sh spotify vencord-desktop
>>>>>>> c7f1e2a9


# Game launcher
bind = $mainMod SHIFT, G, exec, ~/.config/hypr/scripts/gamelauncher.sh 1

# Rofi is toggled on/off if you repeat the key presses
bind = $mainMod, A, exec, pkill -x rofi || ~/.config/hypr/scripts/rofilaunch.sh d # launch desktop applications
bind = $mainMod, tab, exec, pkill -x rofi || ~/.config/hypr/scripts/rofilaunch.sh w # switch between desktop applications
bind = $mainMod, R, exec, pkill -x rofi || ~/.config/hypr/scripts/rofilaunch.sh f # browse system files

# Audio control

#bind  = , F10, exec, ~/.config/hypr/scripts/volumecontrol.sh -o m # toggle audio mute
#binde = , F11, exec, ~/.config/hypr/scripts/volumecontrol.sh -o d # decrease volume
#binde = , F12, exec, ~/.config/hypr/scripts/volumecontrol.sh -o i # increase volume
bind  = , XF86AudioMute, exec, ~/.config/hypr/scripts/volumecontrol.sh -o m # toggle audio mute
bind  = , XF86AudioMicMute, exec, ~/.config/hypr/scripts/volumecontrol.sh -i m # toggle microphone mute
binde = , XF86AudioLowerVolume, exec, ~/.config/hypr/scripts/volumecontrol.sh -o d # decrease volume
binde = , XF86AudioRaiseVolume, exec, ~/.config/hypr/scripts/volumecontrol.sh -o i # increase volume
bind  = , XF86AudioPlay, exec, playerctl play-pause
bind  = , XF86AudioPause, exec, playerctl play-pause
bind  = , XF86AudioNext, exec, playerctl next
bind  = , XF86AudioPrev, exec, playerctl previous

# Brightness control
bindel = , XF86MonBrightnessUp, exec, ~/.config/hypr/scripts/brightnesscontrol.sh i # increase brightness
bindel = , XF86MonBrightnessDown, exec, ~/.config/hypr/scripts/brightnesscontrol.sh d # decrease brightness

# Screenshot/Screencapture
bind = $mainMod, P, exec, ~/.config/hypr/scripts/screenshot.sh s # drag to snip an area / click on a window to print it
bind = $mainMod ALT, P, exec, ~/.config/hypr/scripts/screenshot.sh m # print focused monitor
bind = ,print, exec, ~/.config/hypr/scripts/screenshot.sh p  # print all monitor outputs

# Exec custom scripts
bind = $mainMod ALT, G, exec, ~/.config/hypr/scripts/gamemode.sh # disable hypr effects for gamemode
bind = $mainMod ALT, right, exec, ~/.config/hypr/scripts/swwwallpaper.sh -n # next wallpaper
bind = $mainMod ALT, left, exec, ~/.config/hypr/scripts/swwwallpaper.sh -p # previous wallpaper
bind = $mainMod ALT, up, exec, ~/.config/hypr/scripts/wbarconfgen.sh p # previous waybar mode
bind = $mainMod ALT, down, exec, ~/.config/hypr/scripts/wbarconfgen.sh n # next waybar mode
bind = $mainMod SHIFT, D, exec, ~/.config/hypr/scripts/wallbashtoggle.sh  # toggle wallbash on/off
bind = $mainMod SHIFT, T, exec, pkill -x rofi || ~/.config/hypr/scripts/themeselect.sh # theme select menu
bind = $mainMod SHIFT, A, exec, pkill -x rofi || ~/.config/hypr/scripts/rofiselect.sh # rofi style select menu
bind = $mainMod SHIFT, W, exec, pkill -x rofi || ~/.config/hypr/scripts/swwwallselect.sh # rofi wall select menu
bind = $mainMod, V, exec, pkill -x rofi || ~/.config/hypr/scripts/cliphist.sh c  # open Pasteboard in screen center
bind = $mainMod, K, exec, ~/.config/hypr/scripts/keyboardswitch.sh # change keyboard layout

# Move focus with mainMod + arrow keys
bind = $mainMod, left, movefocus, l
bind = $mainMod, right, movefocus, r
bind = $mainMod, up, movefocus, u
bind = $mainMod, down, movefocus, d
bind = ALT, Tab, movefocus, d

# Switch workspaces with mainMod + [0-9]
bind = $mainMod, 1, workspace, 1
bind = $mainMod, 2, workspace, 2
bind = $mainMod, 3, workspace, 3
bind = $mainMod, 4, workspace, 4
bind = $mainMod, 5, workspace, 5
bind = $mainMod, 6, workspace, 6
bind = $mainMod, 7, workspace, 7
bind = $mainMod, 8, workspace, 8
bind = $mainMod, 9, workspace, 9
bind = $mainMod, 0, workspace, 10

# Resize windows
binde = $mainMod SHIFT, right, resizeactive, 30 0
binde = $mainMod SHIFT, left, resizeactive, -30 0
binde = $mainMod SHIFT, up, resizeactive, 0 -30
binde = $mainMod SHIFT, down, resizeactive, 0 30

# Move active window to a workspace with mainMod + SHIFT + [0-9]
bind = $mainMod SHIFT, 1, movetoworkspace, 1
bind = $mainMod SHIFT, 2, movetoworkspace, 2
bind = $mainMod SHIFT, 3, movetoworkspace, 3
bind = $mainMod SHIFT, 4, movetoworkspace, 4
bind = $mainMod SHIFT, 5, movetoworkspace, 5
bind = $mainMod SHIFT, 6, movetoworkspace, 6
bind = $mainMod SHIFT, 7, movetoworkspace, 7
bind = $mainMod SHIFT, 8, movetoworkspace, 8
bind = $mainMod SHIFT, 9, movetoworkspace, 9
bind = $mainMod SHIFT, 0, movetoworkspace, 10

# Move active window around current workspace with mainMod + SHIFT + CTRL [←→↑↓]
bind = $mainMod SHIFT $CONTROL, left, movewindow, l
bind = $mainMod SHIFT $CONTROL, right, movewindow, r
bind = $mainMod SHIFT $CONTROL, up, movewindow, u
bind = $mainMod SHIFT $CONTROL, down, movewindow, d

# Scroll through existing workspaces with mainMod + scroll
bind = $mainMod, mouse_down, workspace, e+1
bind = $mainMod CTRL, right, workspace, e+1
bind = $mainMod, mouse_up, workspace, e-1
bind = $mainMod CTRL, left, workspace, e-1

# Move/Resize windows with mainMod + LMB/RMB and dragging
bindm = $mainMod, mouse:272, movewindow
bindm = $mainMod, mouse:273, resizewindow

# Special workspaces (scratchpad)
bind = $mainMod SHIFT, S, movetoworkspace, special
bind = $mainMod ALT, S, movetoworkspacesilent, special
bind = $mainMod, S, togglespecialworkspace,

# Toggle Layout
bind = $mainMod, J, togglesplit, # dwindle

# Move window silently to workspace Super + Alt + [0-9]
bind = $mainMod ALT, 1, movetoworkspacesilent, 1
bind = $mainMod ALT, 2, movetoworkspacesilent, 2
bind = $mainMod ALT, 3, movetoworkspacesilent, 3
bind = $mainMod ALT, 4, movetoworkspacesilent, 4
bind = $mainMod ALT, 5, movetoworkspacesilent, 5
bind = $mainMod ALT, 6, movetoworkspacesilent, 6
bind = $mainMod ALT, 7, movetoworkspacesilent, 7
bind = $mainMod ALT, 8, movetoworkspacesilent, 8
bind = $mainMod ALT, 9, movetoworkspacesilent, 9
bind = $mainMod ALT, 0, movetoworkspacesilent, 10

# Trigger when the switch is turning off
bindl= , switch:on:Lid Switch, exec, swaylock && systemctl suspend
<|MERGE_RESOLUTION|>--- conflicted
+++ resolved
@@ -39,11 +39,8 @@
 bind = $mainMod ALT, C, exec, ~/scripts/code_restore_custom_bar.sh # restore custom titelbar in vscode
 bind = $mainMod SHIFT, C, exec, ~/scripts/code_restore_native_bar.sh # restore native titelbar in vscode
 bind = $mainMod, F, exec, $browser # open browser
-<<<<<<< HEAD
-=======
 bind = $CONTROL SHIFT, ESCAPE, exec, ~/.config/hypr/scripts/sysmonlaunch.sh  # open htop/btop if installed or default to top (system monitor)
 #bind = $mainMod, Z, exec, ~/.config/hypr/scripts/quickapps.sh spotify vencord-desktop
->>>>>>> c7f1e2a9
 
 
 # Game launcher
